--- conflicted
+++ resolved
@@ -186,21 +186,12 @@
     rparen = ')';
   }
   // Create value rows
-<<<<<<< HEAD
-  return 'VALUES ' + lparen + keys.join(' ') + rparen + ' {\n' +
-    mapJoin(valuesList.values, '\n', function (values) {
+  return 'VALUES ' + lparen + keys.join(' ') + rparen + ' {' + this._newline +
+    mapJoin(valuesList.values, this._newline, function (values) {
       return '  ' + lparen + mapJoin(keys, undefined, function (key) {
         return values[key] !== undefined ? this.toEntity(values[key]) : 'UNDEF';
       }, this) + rparen;
-    }, this) + '\n}';
-=======
-  return 'VALUES (' + keys.join(' ') + ') {' + this._newline +
-    mapJoin(valuesList.values, this._newline, function (values) {
-      return '  (' + mapJoin(keys, undefined, function (key) {
-        return values[key] !== undefined ? this.toEntity(values[key]) : 'UNDEF';
-      }, this) + ')';
     }, this) + this._newline + '}';
->>>>>>> 4e0672ce
 };
 
 Generator.prototype.service = function (service) {
